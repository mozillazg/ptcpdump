package cmd

import (
	"context"

	"github.com/mozillazg/ptcpdump/internal/log"
	"github.com/mozillazg/ptcpdump/internal/metadata"
	"github.com/mozillazg/ptcpdump/internal/types"
)

func applyContainerFilter(ctx context.Context, opts *Options) (*metadata.ContainerCache, error) {
	cc, err := metadata.NewContainerCache(ctx, opts.dockerEndpoint,
		opts.containerdEndpoint, opts.criRuntimeEndpoint)
	if err != nil {
		if opts.filterByContainer() {
			log.Fatalf("find container failed: %s", err)
		} else {
			log.Warnf("will no container and pod context due to start container cache failed: %s", err)
			return nil, nil
		}
	}
	if !opts.filterByContainer() {
		return cc, nil
	}

	var containers []types.Container

	switch {
	case opts.containerId != "":
		container := cc.GetById(opts.containerId)
		if container.EmptyNS() {
			log.Fatalf("can not find any running container by id %s", opts.containerId)
		}
		containers = append(containers, container)
		break
	case opts.containerName != "":
		cs := cc.GetByName(opts.containerName)
		cs = removeNonFilterAbleContainers(cs)
		if len(cs) > 1 {
			log.Fatalf("found more than one containers by name %s", opts.containerName)
		}
		if len(cs) == 0 {
			log.Fatalf("can not find any running container by name %s", opts.containerName)
		}
		container := cs[0]
		containers = append(containers, container)
		break
	case opts.podName != "":
		cs := cc.GetByPodName(opts.podName, opts.podNamespace)
		cs = removeNonFilterAbleContainers(cs)
		if len(cs) == 0 {
			log.Fatalf("can not find any running pod by name %s in namespace %s", opts.podName, opts.podNamespace)
		}
		containers = append(containers, cs...)
		break
	}

	for _, container := range containers {
		if container.IsSandbox() {
			log.Infof("skip sandbox container: %#v", container)
			continue
		}
		log.Infof("filter by container %#v", container)
		if container.PidNamespace > 0 && container.PidNamespace != metadata.HostPidNs {
			opts.pidnsIds = append(opts.pidnsIds, uint32(container.PidNamespace))
		}
		if container.MountNamespace > 0 && container.MountNamespace != metadata.HostMntNs {
			opts.mntnsIds = append(opts.mntnsIds, uint32(container.MountNamespace))
		}
		if container.NetworkNamespace > 0 && container.NetworkNamespace != metadata.HostNetNs {
			opts.netnsIds = append(opts.netnsIds, uint32(container.NetworkNamespace))
		}
		opts.followForks = true
	}

	return cc, nil
}

func removeNonFilterAbleContainers(containers []types.Container) []types.Container {
	var final []types.Container
	for _, c := range containers {
		if c.IsSandbox() || c.EmptyNS() {
			continue
		}
<<<<<<< HEAD
=======
		if c.PidNamespace == metadata.HostPidNs &&
			c.MountNamespace == metadata.HostMntNs &&
			c.NetworkNamespace == metadata.HostNetNs {
			continue
		}
>>>>>>> fcb65089
		final = append(final, c)
	}
	return final
}<|MERGE_RESOLUTION|>--- conflicted
+++ resolved
@@ -82,14 +82,11 @@
 		if c.IsSandbox() || c.EmptyNS() {
 			continue
 		}
-<<<<<<< HEAD
-=======
 		if c.PidNamespace == metadata.HostPidNs &&
 			c.MountNamespace == metadata.HostMntNs &&
 			c.NetworkNamespace == metadata.HostNetNs {
 			continue
 		}
->>>>>>> fcb65089
 		final = append(final, c)
 	}
 	return final
