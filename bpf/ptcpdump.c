// go:build ignore
//  +build ignore

#include "vmlinux.h"
#include <asm-generic/errno.h>
#include <bpf/bpf_core_read.h>
#include <bpf/bpf_endian.h>
#include <bpf/bpf_helpers.h>
#include <bpf/bpf_tracing.h>

#define EEXIST 17 /* File exists */
#define TASK_COMM_LEN 16
#define TTY_NAME_LEN 64
#define ETH_HLEN 14       /* Total octets in header.	 */
#define ETH_P_IP 0x0800   /* Internet Protocol packet	*/
#define ETH_P_IPV6 0x86DD /* IPv6 over bluebook		*/
#define IPPROTO_ICMP 1    /* Internet Control Message Protocol	*/
#define IPPROTO_ICMPV6 58 /* ICMPv6			*/
#define IPPROTO_TCP 6     /* Transmission Control Protocol	*/
#define IPPROTO_UDP 17    /* User Datagram Protocol		*/
#define IPPROTO_SCTP 132  /* Stream Control Transport Protocol	*/
#define TC_ACT_UNSPEC -1
#define TC_ACT_OK 0
#define TC_ACT_SHOT 2
#define AF_INET 2
#define AF_INET6 10
#define MAX_PAYLOAD_SIZE 1500
#define INGRESS_PACKET 0
#define EGRESS_PACKET 1
#define EXEC_FILENAME_LEN 512
#define EXEC_ARGS_LEN 4096

static volatile const u32 filter_pid = 0;
static volatile const u8 filter_follow_forks = 0;
volatile const char filter_comm[TASK_COMM_LEN];
static volatile const u8 filter_comm_enable = 0;
static const u8 u8_zero = 0;
static const u32 u32_zero = 0;

char _license[] SEC("license") = "Dual MIT/GPL";

struct l2_t {
    u16 h_protocol;
};

struct l3_t {
    u8 protocol;
    u64 saddr[2];
    u64 daddr[2];
};

struct l4_t {
    u16 sport;
    u16 dport;
};

struct nat_flow_t {
    u64 saddr[2];
    u64 daddr[2];
    u16 sport;
    u16 dport;
};

struct packet_meta_t {
    u32 ifindex;

    struct l2_t l2;
    struct l3_t l3;
    struct l4_t l4;

    u32 offset;
};

struct flow_pid_key_t {
    u64 saddr[2];
    u16 sport;
};

struct flow_pid_value_t {
    u32 pid;
};

struct packet_event_meta_t {
    u64 timestamp;
    u8 packet_type;
    u32 ifindex;
    u32 pid;
    u64 payload_len;
    u64 packet_size;
};

struct packet_event_t {
    struct packet_event_meta_t meta;
    u8 payload[MAX_PAYLOAD_SIZE];
};

struct exec_event_t {
    u32 pid;
    u8 filename_truncated;
    u8 args_truncated;
    unsigned int args_size;
    char filename[EXEC_FILENAME_LEN];
    char args[EXEC_ARGS_LEN];
};

struct {
    __uint(type, BPF_MAP_TYPE_PERCPU_ARRAY);
    __uint(max_entries, 1);
    __type(key, u32);
    __type(value, struct exec_event_t);
} exec_event_stack SEC(".maps");

struct {
    __uint(type, BPF_MAP_TYPE_PERF_EVENT_ARRAY);
    __uint(key_size, sizeof(u32));
    __uint(value_size, sizeof(u32));
} exec_events SEC(".maps");

struct {
    __uint(type, BPF_MAP_TYPE_LRU_HASH);
    __uint(max_entries, 65536);
    __type(key, struct nat_flow_t);
    __type(value, struct nat_flow_t);
} nat_flow_map SEC(".maps");

struct {
    __uint(type, BPF_MAP_TYPE_LRU_HASH);
    __uint(max_entries, 65536);
    __type(key, struct flow_pid_key_t);
    __type(value, struct flow_pid_value_t);
} flow_pid_map SEC(".maps");

struct {
    __uint(type, BPF_MAP_TYPE_LRU_HASH);
    __uint(max_entries, 65536);
    __type(key, u64);
    __type(value, struct flow_pid_value_t);
} sock_cookie_pid_map SEC(".maps");

struct {
    __uint(type, BPF_MAP_TYPE_PERCPU_ARRAY);
    __uint(max_entries, 1);
    __type(key, u32);
    __type(value, struct packet_event_t);
} packet_event_stack SEC(".maps");

struct {
    __uint(type, BPF_MAP_TYPE_PERF_EVENT_ARRAY);
    __uint(key_size, sizeof(u32));
    __uint(value_size, sizeof(u32));
} packet_events SEC(".maps");

struct {
    __uint(type, BPF_MAP_TYPE_HASH);
    __uint(max_entries, 100);
    __type(key, u32);
    __type(value, u8);
} filter_pid_map SEC(".maps");

struct {
    __uint(type, BPF_MAP_TYPE_HASH);
    __uint(max_entries, 1);
    __type(key, u32);
    __type(value, u32);
} filter_by_kernel_count SEC(".maps");

// force emitting struct into the ELF.
// the `-type` flag of bpf2go need this
// avoid "Error: collect C types: type name XXX: not found"
const struct packet_event_t *unused1 __attribute__((unused));
const struct exec_event_t *unused2 __attribute__((unused));
const struct flow_pid_key_t *unused3 __attribute__((unused));
const struct flow_pid_value_t *unused4 __attribute__((unused));

static __always_inline int parse_skb_l2(struct __sk_buff *skb, struct l2_t *l2, u32 *offset) {
    if (bpf_skb_load_bytes(skb, *offset + offsetof(struct ethhdr, h_proto), &l2->h_protocol, sizeof(l2->h_protocol)) <
        0) {
        return -1;
    }
    l2->h_protocol = bpf_ntohs(l2->h_protocol);
    *offset += sizeof(struct ethhdr);
    return 0;
}

static __always_inline int parse_skb_l3(struct __sk_buff *skb, u16 protocol, struct l3_t *l3, u32 *offset) {
    switch (protocol) {
    case ETH_P_IP: {
        struct iphdr ip_hdr;
        if (bpf_skb_load_bytes(skb, *offset, &ip_hdr, sizeof(struct iphdr)) < 0) {
            return -1;
        }
        l3->protocol = ip_hdr.protocol;
        l3->saddr[0] = ip_hdr.saddr;
        l3->daddr[0] = ip_hdr.daddr;
        *offset += sizeof(struct iphdr);
        return 0;
    }
    case ETH_P_IPV6: {
        struct ipv6hdr ip_hdr;
        if (bpf_skb_load_bytes(skb, *offset, &ip_hdr, sizeof(struct ipv6hdr)) < 0) {
            return -1;
        }
        l3->protocol = ip_hdr.nexthdr;
        if (bpf_skb_load_bytes(skb, *offset + offsetof(struct ipv6hdr, saddr), &l3->saddr, sizeof(l3->saddr)) < 0) {
            return -1;
        }
        if (bpf_skb_load_bytes(skb, *offset + offsetof(struct ipv6hdr, daddr), &l3->daddr, sizeof(l3->daddr)) < 0) {
            return -1;
        }
        *offset += sizeof(struct ipv6hdr);
        return 0;
    }
    default: {
        return 0;
    }
    }

    return 0;
}

static __always_inline int parse_skb_l4(struct __sk_buff *skb, u8 protocol, struct l4_t *l4, u32 *offset) {
    switch (protocol) {
        //    case IPPROTO_ICMP: {
        //        l4->sport = 0;
        //        l4->dport = 0;
<<<<<<< HEAD
=======
        //        if (bpf_skb_load_bytes(skb, *offset + offsetof(struct icmphdr, type), &l4->flags, sizeof(u8)) < 0) {
        //            return -1;
        //        }
>>>>>>> 3088129a
        //        *offset += sizeof(struct icmphdr);
        //        return 0;
        //     }
        //    case IPPROTO_ICMPV6: {
        //        l4->sport = 0;
        //        l4->dport = 0;
<<<<<<< HEAD
=======
        //        if (bpf_skb_load_bytes(skb, *offset + offsetof(struct icmp6hdr, icmp6_type), &l4->flags, sizeof(u8)) <
        //        0) {
        //            return -1;
        //        }
>>>>>>> 3088129a
        //        *offset += sizeof(struct icmp6hdr);
        //        return 0;
        //     }
    case IPPROTO_TCP: {
        struct tcphdr tcp_hdr;
        if (bpf_skb_load_bytes(skb, *offset, &tcp_hdr, sizeof(struct tcphdr)) < 0) {
            return -1;
        }
        l4->sport = bpf_ntohs(tcp_hdr.source);
        l4->dport = bpf_ntohs(tcp_hdr.dest);
<<<<<<< HEAD
=======
        l4->flags = tcp_hdr.fin + (tcp_hdr.syn << 1) + (tcp_hdr.rst << 2) + (tcp_hdr.psh << 3) + (tcp_hdr.ack << 4) +
                    (tcp_hdr.urg << 5) + (tcp_hdr.ece << 6) + (tcp_hdr.cwr << 7);
>>>>>>> 3088129a
        *offset += sizeof(struct tcphdr);
    }
        return 0;
    case IPPROTO_UDP: {
        struct udphdr udp_hdr;
        if (bpf_skb_load_bytes(skb, *offset, &udp_hdr, sizeof(struct udphdr)) < 0) {
            return -1;
        }
        l4->sport = bpf_ntohs(udp_hdr.source);
        l4->dport = bpf_ntohs(udp_hdr.dest);
        *offset += sizeof(struct udphdr);
        return 0;
    }
    case IPPROTO_SCTP: {
        struct sctphdr sctp_hdr;
        if (bpf_skb_load_bytes(skb, *offset, &sctp_hdr, sizeof(struct sctphdr)) < 0) {
            return -1;
        }
        l4->sport = bpf_ntohs(sctp_hdr.source);
        l4->dport = bpf_ntohs(sctp_hdr.dest);
        *offset += sizeof(struct sctphdr);
        return 0;
    }
    default: {
        return 0;
    }
    }

    return 0;
<<<<<<< HEAD
}
=======
};
>>>>>>> 3088129a

static __always_inline int parse_skb_meta(struct __sk_buff *skb, struct packet_meta_t *meta) {
    meta->ifindex = skb->ifindex;

    if (parse_skb_l2(skb, &meta->l2, &meta->offset) < 0) {
        return -1;
    }

    if (parse_skb_l3(skb, meta->l2.h_protocol, &meta->l3, &meta->offset) < 0) {
        return -1;
    }

    if (parse_skb_l4(skb, meta->l3.protocol, &meta->l4, &meta->offset) < 0) {
        return -1;
    }
    return 0;
}

static __always_inline void fill_process_meta(struct task_struct *task, struct flow_pid_value_t *meta) {
    BPF_CORE_READ_INTO(&meta->pid, task, tgid);
}

static __always_inline void fill_sk_meta(struct sock *sk, struct flow_pid_key_t *meta) {
    BPF_CORE_READ_INTO(&meta->sport, sk, __sk_common.skc_num);
    u32 family = BPF_CORE_READ(sk, __sk_common.skc_family);
    switch (family) {
    case AF_INET: {
        bpf_probe_read(&meta->saddr, sizeof(sk->__sk_common.skc_rcv_saddr), &sk->__sk_common.skc_rcv_saddr);
        break;
    }
    case AF_INET6: {
        bpf_probe_read(&meta->saddr, sizeof(sk->__sk_common.skc_v6_rcv_saddr.in6_u.u6_addr32),
                       &sk->__sk_common.skc_v6_rcv_saddr.in6_u.u6_addr32);
        break;
    }
    default: {
        break;
<<<<<<< HEAD
=======
    }
>>>>>>> 3088129a
    }
    }
}

static __always_inline void *bpf_map_lookup_or_try_init(void *map, const void *key, const void *init) {
    void *value;
    value = bpf_map_lookup_elem(map, key);
    if (value) {
        return value;
    }

    int err = bpf_map_update_elem(map, key, init, BPF_NOEXIST);
    if (err && err != -EEXIST)
        return 0;

    return bpf_map_lookup_elem(map, key);
}

static __always_inline bool str_cmp(const char *a, const volatile char *b, int len) {
#pragma unroll
    for (int i = 0; i < len; i++) {
        if (a[i] != b[i])
            return -1;
        if (a[i] == '\0')
            break;
    }
    return 0;
}

static __always_inline bool have_pid_filter_rules() { return filter_pid > 0 || filter_comm_enable == 1; }

static __always_inline int process_filter(struct task_struct *task) {
    // no filter rules
    if (!have_pid_filter_rules()) {
        return 0;
    }

    u32 pid = BPF_CORE_READ(task, tgid);
    if (bpf_map_lookup_elem(&filter_pid_map, &pid)) {
        return 0;
    }

    bool should_filter = false;
    if (filter_pid > 0 && pid == filter_pid) {
        should_filter = true;
    }
    if (!should_filter) {
        if (filter_comm_enable == 1) {
            char comm[TASK_COMM_LEN];
            BPF_CORE_READ_STR_INTO(&comm, task, comm);
            if (str_cmp(comm, filter_comm, TASK_COMM_LEN) == 0) {
                should_filter = true;
            }
        }
    }

    if (should_filter) {
        bpf_map_update_elem(&filter_pid_map, &pid, &u8_zero, BPF_NOEXIST);
        return 0;
    }

    return -1;
}

static __always_inline int parent_process_filter(struct task_struct *current) {
    // no filter rules
    if (!have_pid_filter_rules()) {
        return 0;
    }
    if (filter_follow_forks != 1) {
        return -1;
    }
    struct task_struct *parent = BPF_CORE_READ(current, real_parent);
    if (!parent) {
        return -1;
    }
    if (process_filter(parent) == 0) {
        u32 child_pid = BPF_CORE_READ(current, tgid);
        bpf_map_update_elem(&filter_pid_map, &child_pid, &u8_zero, BPF_NOEXIST);
        return 0;
    }
    return -1;
}

static __always_inline void handle_fork(struct bpf_raw_tracepoint_args *ctx) {
    if (filter_follow_forks != 1) {
        return;
    }

    // args: struct task_struct *parent, struct task_struct *child
    struct task_struct *parent = (struct task_struct *)BPF_CORE_READ(ctx, args[0]);
    struct task_struct *child = (struct task_struct *)BPF_CORE_READ(ctx, args[1]);
    u32 child_pid = BPF_CORE_READ(child, tgid);

    if (process_filter(parent) == 0) {
        bpf_map_update_elem(&filter_pid_map, &child_pid, &u8_zero, BPF_NOEXIST);
        return;
    }
    if (process_filter(child) == 0) {
        return;
    }
    return;
}

SEC("raw_tracepoint/sched_process_fork")
int raw_tracepoint__sched_process_fork(struct bpf_raw_tracepoint_args *ctx) {
    handle_fork(ctx);
    return 0;
}

SEC("cgroup/sock_create")
int cgroup__sock_create(void *ctx) {
    u64 cookie = bpf_get_socket_cookie(ctx);
    if (cookie <= 0) {
        bpf_printk("[ptcpdump] sock_create: bpf_get_socket_cookie failed");
        return 1;
    }

    struct task_struct *task = (struct task_struct *)bpf_get_current_task();
    if (parent_process_filter(task) < 0) {
        if (process_filter(task) < 0) {
            return 1;
        }
    }

    u32 pid = bpf_get_current_pid_tgid() >> 32;
    struct flow_pid_value_t value = {
        .pid = pid,
    };
    int ret = bpf_map_update_elem(&sock_cookie_pid_map, &cookie, &value, BPF_ANY);
    if (ret != 0) {
        bpf_printk("[ptcpdump] bpf_map_update_elem sock_cookie_pid_map failed: %d", ret);
    }

    return 1;
}

SEC("cgroup/sock_release")
int cgroup__sock_release(void *ctx) {
    u64 cookie = bpf_get_socket_cookie(ctx);
    if (cookie <= 0) {
        return 1;
    }

    bpf_map_delete_elem(&sock_cookie_pid_map, &cookie);
    return 1;
}

SEC("kprobe/security_sk_classify_flow")
int BPF_KPROBE(kprobe__security_sk_classify_flow, struct sock *sk) {
    struct flow_pid_key_t key = {0};
    struct flow_pid_value_t value = {0};
    struct task_struct *task = (struct task_struct *)bpf_get_current_task();

    if (parent_process_filter(task) < 0) {
        if (process_filter(task) < 0) {
            return 0;
        }
    }

    fill_sk_meta(sk, &key);
    fill_process_meta(task, &value);

    if (key.sport == 0) {
        return 0;
    }

    // bpf_printk("[ptcpdump] flow key: %pI4 %d", &key.saddr[0], key.sport);

    int ret = bpf_map_update_elem(&flow_pid_map, &key, &value, BPF_ANY);
    if (ret != 0) {
        bpf_printk("bpf_map_update_elem flow_pid_map failed: %d", ret);
    }
    return 0;
}

static __noinline bool pcap_filter(void *_skb, void *__skb, void *___skb, void *data, void *data_end) {
    return data != data_end && _skb == __skb && __skb == ___skb;
<<<<<<< HEAD
}

static __always_inline void parse_conntrack_tuple(struct nf_conntrack_tuple *tuple, struct nat_flow_t *flow) {
    BPF_CORE_READ_INTO(&flow->saddr, tuple, src.u3.all);
    BPF_CORE_READ_INTO(&flow->daddr, tuple, dst.u3.all);

    flow->sport = bpf_ntohs(tuple->src.u.all);
    flow->dport = bpf_ntohs(tuple->dst.u.all);
}

static __always_inline void reverse_flow(struct nat_flow_t *orig_flow, struct nat_flow_t *new_flow) {
    new_flow->saddr[0] = orig_flow->daddr[0];
    new_flow->saddr[1] = orig_flow->daddr[1];

    new_flow->daddr[0] = orig_flow->saddr[0];
    new_flow->daddr[1] = orig_flow->saddr[1];

    new_flow->sport = orig_flow->dport;
    new_flow->dport = orig_flow->sport;
}

static __always_inline void handle_nat(struct nf_conn *ct) {
    struct nf_conntrack_tuple_hash tuplehash[IP_CT_DIR_MAX];
    BPF_CORE_READ_INTO(&tuplehash, ct, tuplehash);

    struct nf_conntrack_tuple *orig_tuple = &tuplehash[IP_CT_DIR_ORIGINAL].tuple;
    struct nf_conntrack_tuple *reply_tuple = &tuplehash[IP_CT_DIR_REPLY].tuple;

    struct nat_flow_t orig = {0};
    struct nat_flow_t reply = {0};
    parse_conntrack_tuple(orig_tuple, &orig);
    parse_conntrack_tuple(reply_tuple, &reply);

    struct nat_flow_t reversed_orig = {0};
    reverse_flow(&orig, &reversed_orig);
    // bpf_printk("[ptcpdump] nat flow %pI4:%d %pI4:%d ->",
    // 		&reply.saddr[0], reply.sport,
    // 	       	&reply.daddr[0], reply.dport);
    // bpf_printk("[ptcpdump]                               -> %pI4:%d %pI4:%d",
    // 		&reversed_orig.saddr[0], reversed_orig.sport,
    // 		&reversed_orig.saddr[0], reversed_orig.dport);
    bpf_map_update_elem(&nat_flow_map, &reply, &reversed_orig, BPF_ANY);

    struct nat_flow_t reversed_reply = {0};
    reverse_flow(&reply, &reversed_reply);
    // bpf_printk("[ptcpdump] nat flow %pI4:%d %pI4:%d ->",
    // 		&reversed_reply.saddr[0], reversed_reply.sport,
    // 	       	&reversed_reply.daddr[0], reversed_reply.dport);
    // bpf_printk("[ptcpdump]                               -> %pI4:%d %pI4:%d",
    // 		&orig.saddr[0], orig.sport,
    // 		&orig.saddr[0], orig.dport);
    bpf_map_update_elem(&nat_flow_map, &reversed_reply, &orig, BPF_ANY);
}

SEC("kprobe/nf_nat_packet")
int BPF_KPROBE(kprobe__nf_nat_packet, struct nf_conn *ct) {
    handle_nat(ct);
    return 0;
}

SEC("kprobe/nf_nat_manip_pkt")
int BPF_KPROBE(kprobe__nf_nat_manip_pkt, void *_, struct nf_conn *ct) {
    handle_nat(ct);
    return 0;
}

static __always_inline void clone_flow(struct nat_flow_t *orig, struct nat_flow_t *new_flow) {
    new_flow->saddr[0] = orig->saddr[0];
    new_flow->saddr[1] = orig->saddr[1];

    new_flow->daddr[0] = orig->daddr[0];
    new_flow->daddr[1] = orig->daddr[1];

    new_flow->sport = orig->sport;
    new_flow->dport = orig->dport;
}

static __always_inline void route_packet(struct packet_meta_t *packet_meta, struct nat_flow_t *flow) {
    flow->saddr[0] = packet_meta->l3.saddr[0];
    flow->saddr[1] = packet_meta->l3.saddr[1];

    flow->daddr[0] = packet_meta->l3.daddr[0];
    flow->daddr[1] = packet_meta->l3.daddr[1];

    flow->sport = packet_meta->l4.sport;
    flow->dport = packet_meta->l4.dport;

    struct nat_flow_t tmp_flow = *flow;
#pragma unroll
    for (int i = 0; i < 10; i++) {
        struct nat_flow_t *translated_flow = bpf_map_lookup_elem(&nat_flow_map, &tmp_flow);
        if (translated_flow == NULL) {
            // bpf_printk("[ptcpdump]: no router %pI4:%d %pI4:%d",
            // 		&tmp_flow.saddr[0], tmp_flow.sport, &tmp_flow.daddr[0],
            // tmp_flow.dport);
            break;
        }

        // bpf_printk("[ptcpdump] route: %pI4 %pI4 => %pI4 %pI4",
        // 		&tmp_flow.saddr[0], &tmp_flow.daddr[0],
        // 		&translated_flow->saddr[0], &translated_flow->daddr[0]);
        clone_flow(translated_flow, flow);
        clone_flow(translated_flow, &tmp_flow);
    }

    return;
}
=======
};
>>>>>>> 3088129a

static __always_inline int get_pid_meta(struct __sk_buff *skb, struct flow_pid_value_t *pid_meta, bool egress) {
    u64 cookie = bpf_get_socket_cookie(skb);
    if (cookie > 0) {
        struct flow_pid_value_t *value = bpf_map_lookup_elem(&sock_cookie_pid_map, &cookie);
        if (value) {
            pid_meta->pid = value->pid;
            return 0;
        }
    } else {
        if (egress) {
<<<<<<< HEAD
            // bpf_printk("[ptcpdump] tc egress: bpf_get_socket_cookie failed");
=======
            //            bpf_printk("[ptcpdump] tc egress: bpf_get_socket_cookie failed");
>>>>>>> 3088129a
        } else {
            //            bpf_printk("[ptcpdump] tc ingress: bpf_get_socket_cookie failed");
        }
    }

    struct packet_meta_t packet_meta = {0};
    int ret = parse_skb_meta(skb, &packet_meta);
    if (ret < 0) {
        return -1;
    }
    struct nat_flow_t flow = {0};
    route_packet(&packet_meta, &flow);

    bool have_pid_filter = have_pid_filter_rules();
    struct flow_pid_key_t key = {0};

<<<<<<< HEAD
#pragma unroll
    for (int i = 0; i < 2; i++) {
        if (egress) {
            key.saddr[0] = flow.saddr[0];
            key.saddr[1] = flow.saddr[1];
            key.sport = flow.sport;
        } else {
            key.saddr[0] = flow.daddr[0];
            key.saddr[1] = flow.daddr[1];
            key.sport = flow.dport;
        }

        if (have_pid_filter && key.sport == 0) {
=======
    if (have_pid_filter && key.sport == 0) {
        return -1;
    }

    if (key.sport > 0) {
        /* bpf_printk("[tc] %pI4 %d", &key.saddr[0], key.sport); */

        struct flow_pid_value_t *value = bpf_map_lookup_elem(&flow_pid_map, &key);
        if (value) {
            //        bpf_printk("[tc] (%s) %pI4 %d", pid_meta->comm, &key.saddr[0], key.sport);
            pid_meta->pid = value->pid;
        } else if (have_pid_filter) {
            /* bpf_printk("[tc] %pI4 %d bpf_map_lookup_elem is empty", &key.saddr[0], key.sport); */
>>>>>>> 3088129a
            return -1;
        }

        if (key.sport > 0) {
            // bpf_printk("[tc] check %pI4 %d", &key.saddr[0], key.sport);
            struct flow_pid_value_t *value = bpf_map_lookup_elem(&flow_pid_map, &key);
            if (value) {
                // bpf_printk("[tc] got %pI4 %d -> %pI4", &flow.saddr[0],
                // flow.sport, &flow.daddr[0]);
                pid_meta->pid = value->pid;
                break;
            } else if (have_pid_filter) {
                /* bpf_printk("[tc] %pI4 %d bpf_map_lookup_elem is empty",
                 * &key.saddr[0], key.sport); */
                return -1;
            }
        }
        egress = !egress;
    }

    return 0;
}

static __always_inline void handle_tc(struct __sk_buff *skb, bool egress) {
    bpf_skb_pull_data(skb, 0);

    if (!pcap_filter((void *)skb, (void *)skb, (void *)skb, (void *)(long)skb->data, (void *)(long)skb->data_end)) {
        return;
    }

    struct flow_pid_value_t pid_meta = {0};
    if (get_pid_meta(skb, &pid_meta, egress) < 0) {
        return;
    };

    u32 *count;
    count = bpf_map_lookup_or_try_init(&filter_by_kernel_count, &u32_zero, &u32_zero);
    if (count) {
        __sync_fetch_and_add(count, 1);
    }

    struct packet_event_t *event;
    event = bpf_map_lookup_elem(&packet_event_stack, &u32_zero);
    if (!event) {
        bpf_printk("[ptcpdump] packet_event_stack failed");
        return;
    }
    /* __builtin_memset(&event->payload, 0, sizeof(event->payload)); */
    __builtin_memset(&event->meta, 0, sizeof(event->meta));

    if (egress) {
        event->meta.packet_type = EGRESS_PACKET;
    } else {
        event->meta.packet_type = INGRESS_PACKET;
    }
    event->meta.timestamp = bpf_ktime_get_ns();
    event->meta.ifindex = skb->ifindex;
    if (pid_meta.pid > 0) {
        event->meta.pid = pid_meta.pid;
        /* __builtin_memcpy(&event->meta.comm, &pid_meta->comm, sizeof(pid_meta->comm)); */
    }

    u64 payload_len = (u64)skb->len;
    event->meta.packet_size = payload_len;
    payload_len = payload_len < MAX_PAYLOAD_SIZE ? payload_len : MAX_PAYLOAD_SIZE;
    event->meta.payload_len = payload_len;

    bpf_perf_event_output(skb, &packet_events, BPF_F_CURRENT_CPU | (payload_len << 32), event,
                          offsetof(struct packet_event_t, payload));

    return;
}

static __always_inline void handle_exec(struct bpf_raw_tracepoint_args *ctx) {
    // args: struct task_struct *p, pid_t old_pid, struct linux_binprm *bprm
    struct task_struct *task = (struct task_struct *)BPF_CORE_READ(ctx, args[0]);
    if (process_filter(task) < 0) {
        return;
    }

    struct exec_event_t *event;
    event = bpf_map_lookup_elem(&exec_event_stack, &u32_zero);
    if (!event) {
        bpf_printk("[ptcpdump] exec_event_stack failed");
        return;
    }

    event->pid = bpf_get_current_pid_tgid() >> 32;

    struct linux_binprm *bprm = (struct linux_binprm *)BPF_CORE_READ(ctx, args[2]);
    const char *filename_p = BPF_CORE_READ(bprm, filename);
    int f_ret = bpf_probe_read_str(&event->filename, sizeof(event->filename), filename_p);
    if (f_ret < 0) {
        bpf_printk("[ptcpdump] read exec filename failed: %d", f_ret);
    }
    if (f_ret == EXEC_FILENAME_LEN) {
        event->filename_truncated = 1;
    }

    void *arg_start = (void *)BPF_CORE_READ(task, mm, arg_start);
    void *arg_end = (void *)BPF_CORE_READ(task, mm, arg_end);
    unsigned long arg_length = arg_end - arg_start;
    if (arg_length > EXEC_ARGS_LEN) {
        arg_length = EXEC_ARGS_LEN;
        event->args_truncated = 1;
    }
    int arg_ret = bpf_probe_read(&event->args, arg_length, arg_start);
    if (arg_ret < 0) {
        bpf_printk("[ptcpdump] read exec args failed: %d", arg_ret);
    } else {
        event->args_size = arg_length;
    }

    int event_ret = bpf_perf_event_output(ctx, &exec_events, BPF_F_CURRENT_CPU, event, sizeof(*event));
    if (event_ret != 0) {
        bpf_printk("[ptcpdump] bpf_perf_event_output exec_events failed: %d", event_ret);
    }
    return;
}

static __always_inline void handle_exit(struct bpf_raw_tracepoint_args *ctx) {
    // args: struct task_struct *p
    struct task_struct *task = (struct task_struct *)BPF_CORE_READ(ctx, args[0]);

    u32 pid = BPF_CORE_READ(task, tgid);
    if (bpf_map_lookup_elem(&filter_pid_map, &pid)) {
        bpf_map_delete_elem(&filter_pid_map, &pid);
    }

    return;
}

SEC("raw_tracepoint/sched_process_exec")
int raw_tracepoint__sched_process_exec(struct bpf_raw_tracepoint_args *ctx) {
    handle_exec(ctx);
    return 0;
}

SEC("raw_tracepoint/sched_process_exit")
int raw_tracepoint__sched_process_exit(struct bpf_raw_tracepoint_args *ctx) {
    handle_exit(ctx);
    return 0;
}

SEC("tc")
int tc_ingress(struct __sk_buff *skb) {
    handle_tc(skb, false);
    return TC_ACT_OK;
}

SEC("tc")
int tc_egress(struct __sk_buff *skb) {
    handle_tc(skb, true);
    return TC_ACT_OK;
}<|MERGE_RESOLUTION|>--- conflicted
+++ resolved
@@ -2,7 +2,6 @@
 //  +build ignore
 
 #include "vmlinux.h"
-#include <asm-generic/errno.h>
 #include <bpf/bpf_core_read.h>
 #include <bpf/bpf_endian.h>
 #include <bpf/bpf_helpers.h>
@@ -223,25 +222,12 @@
         //    case IPPROTO_ICMP: {
         //        l4->sport = 0;
         //        l4->dport = 0;
-<<<<<<< HEAD
-=======
-        //        if (bpf_skb_load_bytes(skb, *offset + offsetof(struct icmphdr, type), &l4->flags, sizeof(u8)) < 0) {
-        //            return -1;
-        //        }
->>>>>>> 3088129a
         //        *offset += sizeof(struct icmphdr);
         //        return 0;
         //     }
         //    case IPPROTO_ICMPV6: {
         //        l4->sport = 0;
         //        l4->dport = 0;
-<<<<<<< HEAD
-=======
-        //        if (bpf_skb_load_bytes(skb, *offset + offsetof(struct icmp6hdr, icmp6_type), &l4->flags, sizeof(u8)) <
-        //        0) {
-        //            return -1;
-        //        }
->>>>>>> 3088129a
         //        *offset += sizeof(struct icmp6hdr);
         //        return 0;
         //     }
@@ -252,11 +238,6 @@
         }
         l4->sport = bpf_ntohs(tcp_hdr.source);
         l4->dport = bpf_ntohs(tcp_hdr.dest);
-<<<<<<< HEAD
-=======
-        l4->flags = tcp_hdr.fin + (tcp_hdr.syn << 1) + (tcp_hdr.rst << 2) + (tcp_hdr.psh << 3) + (tcp_hdr.ack << 4) +
-                    (tcp_hdr.urg << 5) + (tcp_hdr.ece << 6) + (tcp_hdr.cwr << 7);
->>>>>>> 3088129a
         *offset += sizeof(struct tcphdr);
     }
         return 0;
@@ -286,11 +267,7 @@
     }
 
     return 0;
-<<<<<<< HEAD
-}
-=======
-};
->>>>>>> 3088129a
+}
 
 static __always_inline int parse_skb_meta(struct __sk_buff *skb, struct packet_meta_t *meta) {
     meta->ifindex = skb->ifindex;
@@ -328,10 +305,6 @@
     }
     default: {
         break;
-<<<<<<< HEAD
-=======
-    }
->>>>>>> 3088129a
     }
     }
 }
@@ -510,7 +483,6 @@
 
 static __noinline bool pcap_filter(void *_skb, void *__skb, void *___skb, void *data, void *data_end) {
     return data != data_end && _skb == __skb && __skb == ___skb;
-<<<<<<< HEAD
 }
 
 static __always_inline void parse_conntrack_tuple(struct nf_conntrack_tuple *tuple, struct nat_flow_t *flow) {
@@ -618,9 +590,6 @@
 
     return;
 }
-=======
-};
->>>>>>> 3088129a
 
 static __always_inline int get_pid_meta(struct __sk_buff *skb, struct flow_pid_value_t *pid_meta, bool egress) {
     u64 cookie = bpf_get_socket_cookie(skb);
@@ -632,11 +601,7 @@
         }
     } else {
         if (egress) {
-<<<<<<< HEAD
-            // bpf_printk("[ptcpdump] tc egress: bpf_get_socket_cookie failed");
-=======
             //            bpf_printk("[ptcpdump] tc egress: bpf_get_socket_cookie failed");
->>>>>>> 3088129a
         } else {
             //            bpf_printk("[ptcpdump] tc ingress: bpf_get_socket_cookie failed");
         }
@@ -653,7 +618,6 @@
     bool have_pid_filter = have_pid_filter_rules();
     struct flow_pid_key_t key = {0};
 
-<<<<<<< HEAD
 #pragma unroll
     for (int i = 0; i < 2; i++) {
         if (egress) {
@@ -667,21 +631,6 @@
         }
 
         if (have_pid_filter && key.sport == 0) {
-=======
-    if (have_pid_filter && key.sport == 0) {
-        return -1;
-    }
-
-    if (key.sport > 0) {
-        /* bpf_printk("[tc] %pI4 %d", &key.saddr[0], key.sport); */
-
-        struct flow_pid_value_t *value = bpf_map_lookup_elem(&flow_pid_map, &key);
-        if (value) {
-            //        bpf_printk("[tc] (%s) %pI4 %d", pid_meta->comm, &key.saddr[0], key.sport);
-            pid_meta->pid = value->pid;
-        } else if (have_pid_filter) {
-            /* bpf_printk("[tc] %pI4 %d bpf_map_lookup_elem is empty", &key.saddr[0], key.sport); */
->>>>>>> 3088129a
             return -1;
         }
 
