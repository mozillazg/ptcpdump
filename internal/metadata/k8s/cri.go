package k8s

import (
	"context"
<<<<<<< HEAD
=======
	"github.com/mozillazg/ptcpdump/internal/utils"
>>>>>>> f89a6387
	"strings"
	"time"

	"github.com/mozillazg/ptcpdump/internal/log"
	"github.com/mozillazg/ptcpdump/internal/types"
	cri "k8s.io/cri-api/pkg/apis"
	"k8s.io/kubernetes/pkg/kubelet/cri/remote"
)

var DefaultRuntimeEndpoints = []string{
	"unix:///var/run/dockershim.sock",
	"unix:///var/run/cri-dockerd.sock",
	"unix:///run/crio/crio.sock",
	"unix:///run/containerd/containerd.sock",
}

const defaultTimeout = 2 * time.Second

type MetaData struct {
	res cri.RuntimeService
}

func NewMetaData(criRuntimeEndpoint string) (*MetaData, error) {
	res, errs := getRuntimeService(criRuntimeEndpoint)
	if len(errs) > 0 {
		log.Warnf("skip kubernetes integration due to [%s]", formatErrors(errs))
	}

	return &MetaData{
		res: res,
	}, nil
}

func (m *MetaData) GetPodByContainer(c types.Container) types.Pod {
	p := types.Pod{}
	p.LoadFromContainer(c)
	if m.res != nil {
		tmp := m.GetPodByName(context.TODO(), p.Name, p.Namespace)
		p.Labels = tmp.Labels
		p.Annotations = tmp.Annotations
	}
	return p
}

func (m *MetaData) GetPodByName(ctx context.Context, name, namespace string) (p types.Pod) {
	if m.res == nil {
		return
	}
	sanboxes, err := m.res.ListPodSandbox(nil)
	if err != nil {
		// TODO: use errors.Is
		if strings.Contains(err.Error(), "Unimplemented") &&
			strings.Contains(err.Error(), "v1alpha2.RuntimeService") {

			log.Infof("list pod sanbox failed: %s", err)
		} else {
			log.Errorf("list pod sanbox failed: %s", err)
		}
		return
	}
	for _, sanbox := range sanboxes {
		if sanbox.Metadata.Name != name || sanbox.Metadata.Namespace != namespace {
			continue
		}
		p.Labels = tidyLabels(sanbox.Labels)
		p.Annotations = sanbox.Annotations
		break
	}
	return p
}

func tidyLabels(raw map[string]string) map[string]string {
	if len(raw) == 0 {
		return raw
	}
	newLabels := make(map[string]string)
	for k, v := range raw {
		if k == types.ContainerLabelKeyPodName ||
			k == types.ContainerLabelKeyPodNamespace ||
			k == types.ContainerLabelKeyPodUid {
			continue
		}
		newLabels[k] = v
	}
	return newLabels
}

<<<<<<< HEAD
func getRuntimeService(criRuntimeEndpoint string) (res cri.RuntimeService, err error) {
	// logger := klog.Background()
=======
func getRuntimeService(criRuntimeEndpoint string) (res cri.RuntimeService, errs []error) {
	logger := klog.Background()
>>>>>>> f89a6387
	t := defaultTimeout
	endpoints := DefaultRuntimeEndpoints
	if criRuntimeEndpoint != "" {
		endpoints = []string{criRuntimeEndpoint}
	}

	for _, endPoint := range endpoints {
<<<<<<< HEAD
		log.Infof("Connect using endpoint %q with %q timeout", endPoint, t)
		res, err = remote.NewRemoteRuntimeService(endPoint, t)
=======
		var err error
		log.Debugf("Connect using endpoint %q with %q timeout", endPoint, t)
		res, err = remote.NewRemoteRuntimeService(endPoint, t, tp, &logger)
>>>>>>> f89a6387
		if err != nil {
			log.Infof(err.Error())
			errs = append(errs, utils.UnwrapErr(err))
			continue
		}
<<<<<<< HEAD
		log.Infof("Connected successfully using endpoint: %s", endPoint)
=======
		log.Debugf("Connected successfully using endpoint: %s", endPoint)
		errs = nil
>>>>>>> f89a6387
		break
	}

	return res, errs
}

func formatErrors(errs []error) string {
	var messages []string
	for _, err := range errs {
		err = utils.UnwrapErr(err)
		msg := err.Error()
		if strings.Contains(msg, "while dialing: ") {
			messages = append(messages, strings.Trim(strings.Split(msg, "while dialing: ")[1], `"'`))
		} else {
			messages = append(messages, msg)
		}
	}

	return strings.Join(messages, ", ")
}<|MERGE_RESOLUTION|>--- conflicted
+++ resolved
@@ -2,10 +2,7 @@
 
 import (
 	"context"
-<<<<<<< HEAD
-=======
 	"github.com/mozillazg/ptcpdump/internal/utils"
->>>>>>> f89a6387
 	"strings"
 	"time"
 
@@ -93,13 +90,7 @@
 	return newLabels
 }
 
-<<<<<<< HEAD
-func getRuntimeService(criRuntimeEndpoint string) (res cri.RuntimeService, err error) {
-	// logger := klog.Background()
-=======
 func getRuntimeService(criRuntimeEndpoint string) (res cri.RuntimeService, errs []error) {
-	logger := klog.Background()
->>>>>>> f89a6387
 	t := defaultTimeout
 	endpoints := DefaultRuntimeEndpoints
 	if criRuntimeEndpoint != "" {
@@ -107,25 +98,16 @@
 	}
 
 	for _, endPoint := range endpoints {
-<<<<<<< HEAD
+		var err error
 		log.Infof("Connect using endpoint %q with %q timeout", endPoint, t)
 		res, err = remote.NewRemoteRuntimeService(endPoint, t)
-=======
-		var err error
-		log.Debugf("Connect using endpoint %q with %q timeout", endPoint, t)
-		res, err = remote.NewRemoteRuntimeService(endPoint, t, tp, &logger)
->>>>>>> f89a6387
 		if err != nil {
 			log.Infof(err.Error())
 			errs = append(errs, utils.UnwrapErr(err))
 			continue
 		}
-<<<<<<< HEAD
 		log.Infof("Connected successfully using endpoint: %s", endPoint)
-=======
-		log.Debugf("Connected successfully using endpoint: %s", endPoint)
 		errs = nil
->>>>>>> f89a6387
 		break
 	}
 
