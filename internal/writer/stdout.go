--- conflicted
+++ resolved
@@ -14,21 +14,14 @@
 )
 
 type StdoutWriter struct {
-<<<<<<< HEAD
 	pcache      *metadata.ProcessCache
 	w           io.Writer
 	Decoder     gopacket.Decoder
 	OneLine     bool
 	PrintNumber bool
-	n           int64
-=======
-	pcache  *metadata.ProcessCache
-	w       io.Writer
-	Decoder gopacket.Decoder
-	OneLine bool
+	NoTimestamp bool
 
-	NoTimestamp bool
->>>>>>> 048292bd
+	n int64
 }
 
 func NewStdoutWriter(writer io.Writer, pcache *metadata.ProcessCache) *StdoutWriter {
@@ -58,18 +51,14 @@
 
 	builder := strings.Builder{}
 
-<<<<<<< HEAD
 	if w.PrintNumber {
 		builder.WriteString(fmt.Sprintf("%5d  ", w.n))
 	}
 
-	builder.WriteString(fmt.Sprintf("%s", e.Time.Local().Format("15:04:05.000000")))
-=======
 	if !w.NoTimestamp {
 		builder.WriteString(fmt.Sprintf("%s ", e.Time.Local().Format("15:04:05.000000")))
 	}
 
->>>>>>> 048292bd
 	if ifName != "" {
 		builder.WriteString(fmt.Sprintf("%s ", ifName))
 	}
